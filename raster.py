from dataclasses import dataclass
from osgeo import gdal, gdal_array
import numpy as np
from typing import List
import matplotlib.pyplot as plt
import math
import glob
import os
import matplotlib.animation as animation


GDRIVE_BASE = "/content/gdrive"
RASTER_BASE = "/MyDrive/amazon_rainforest_files/amazon_rasters/" #@param
MODEL_BASE = "/MyDrive/amazon_rainforest_files/amazon_isoscape_models/" #@param
SAMPLE_DATA_BASE = "/MyDrive/amazon_rainforest_files/amazon_sample_data/" #@param
ANIMATIONS_BASE = "/MyDrive/amazon_rainforest_files/amazon_animations/" #@param
TEST_DATA_BASE = "/MyDrive/amazon_rainforest_files/amazon_test_data/" #@param

# Module for helper functions for manipulating data and datasets.
@dataclass
class AmazonGeoTiff:
  """Represents a geotiff from our dataset."""
  gdal_dataset: gdal.Dataset
  image_value_array: np.ndarray # ndarray of floats
  image_mask_array: np.ndarray # ndarray of uint8
  masked_image: np.ma.masked_array
  yearly_masked_image: np.ma.masked_array
  name: str = "" # The name of the raster and column for dataframe.

  def value_at(self, x: float, y: float) -> float:
    return get_data_at_coords(self, x, y, -1)


@dataclass
class Bounds:
  """Represents geographic bounds and size information."""
  minx: float
  maxx: float
  miny: float
  maxy: float
  pixel_size_x: float
  pixel_size_y: float
  raster_size_x: float
  raster_size_y: float

  def to_matplotlib(self) -> List[float]:
    return [self.minx, self.maxx, self.miny, self.maxy]

def get_raster_path(filename: str) -> str:
  global GDRIVE_BASE
  global RASTER_BASE
  root = GDRIVE_BASE if GDRIVE_BASE else ""
  return f"{root}{RASTER_BASE}{filename}"

def get_model_path(filename: str) -> str:
  global GDRIVE_BASE
  global MODEL_BASE

  root = GDRIVE_BASE if GDRIVE_BASE else ""
  return f"{root}{MODEL_BASE}{filename}"

def get_sample_db_path(filename: str) -> str:
  global GDRIVE_BASE
  global SAMPLE_DATA_BASE

  root = GDRIVE_BASE if GDRIVE_BASE else ""
  return f"{root}{SAMPLE_DATA_BASE}{filename}"

def get_animations_path(filename: str) -> str:
  global GDRIVE_BASE
  global ANIMATIONS_BASE

  root = GDRIVE_BASE if GDRIVE_BASE else ""
  return f"{root}{ANIMATIONS_BASE}{filename}"

def mount_gdrive():
  if not os.path.exists(GDRIVE_BASE):
    # Access data stored on Google Drive
    if GDRIVE_BASE:
      try:
        from google.colab import drive
        drive.mount(GDRIVE_BASE)
      except ModuleNotFoundError:
        print('WARNING, GDRIVE NOT MOUNTED! USING LOCAL FS!!!')

      if not os.path.exists(GDRIVE_BASE):
        print('CREATING A LOCAL FOLDER FOR SOURCE!!!!')
        os.makedirs(GDRIVE_BASE, exist_ok=True)


def print_raster_info(raster):
  dataset = raster
  print("Driver: {}/{}".format(dataset.GetDriver().ShortName,
                              dataset.GetDriver().LongName))
  print("Size is {} x {} x {}".format(dataset.RasterXSize,
                                      dataset.RasterYSize,
                                      dataset.RasterCount))
  print("Projection is {}".format(dataset.GetProjection()))
  geotransform = dataset.GetGeoTransform()
  if geotransform:
      print("Origin = ({}, {})".format(geotransform[0], geotransform[3]))
      print("Pixel Size = ({}, {})".format(geotransform[1], geotransform[5]))

  for band in range(dataset.RasterCount):
    band = dataset.GetRasterBand(band+1)
    #print("Band Type={}".format(gdal.GetDataTypeName(band.DataType)))

    min = band.GetMinimum()
    max = band.GetMaximum()
    if not min or not max:
        (min,max) = band.ComputeRasterMinMax(False)
    #print("Min={:.3f}, Max={:.3f}".format(min,max))

    if band.GetOverviewCount() > 0:
        print("Band has {} overviews".format(band.GetOverviewCount()))

    if band.GetRasterColorTable():
        print("Band has a color table with {} entries".format(band.GetRasterColorTable().GetCount()))

def load_named_raster(path: str, name: str, use_only_band_index: int = -1) -> AmazonGeoTiff:
  raster = load_raster(path, use_only_band_index)
  raster.name = name
  return raster

def load_raster(path: str, use_only_band_index: int = -1) -> AmazonGeoTiff:
  """
  TODO: Refactor (is_single_band, etc., should be a better design)
  --> Find a way to simplify this logic. Maybe it needs to be more abstract.
  """
  mount_gdrive()
  dataset = gdal.Open(path, gdal.GA_ReadOnly)
  try:
    print_raster_info(dataset)
  except AttributeError as e:
    raise OSError("Failed to print raster. This likely means it did not load properly from "+ path)
  image_datatype = dataset.GetRasterBand(1).DataType
  mask_datatype = dataset.GetRasterBand(1).GetMaskBand().DataType
  image = np.zeros((dataset.RasterYSize, dataset.RasterXSize, 12),
                  dtype=gdal_array.GDALTypeCodeToNumericTypeCode(image_datatype))
  mask = np.zeros((dataset.RasterYSize, dataset.RasterXSize, 12),
                  dtype=gdal_array.GDALTypeCodeToNumericTypeCode(image_datatype))

  if use_only_band_index == -1:
    if dataset.RasterCount != 12 and dataset.RasterCount != 1:
      raise ValueError(f"Expected 12 raster bands (one for each month) or one annual average, but found {dataset.RasterCount}")
    if dataset.RasterCount == 1:
      use_only_band_index = 0

  is_single_band = use_only_band_index != -1

  if is_single_band and use_only_band_index >= dataset.RasterCount:
    raise IndexError(f"Specified raster band index {use_only_band_index}"
    f" but there are only {dataset.RasterCount} rasters")

  for band_index in range(12):
    band = dataset.GetRasterBand(use_only_band_index+1 if is_single_band else band_index+1)
    image[:, :, band_index] = band.ReadAsArray()
    mask[:, :, band_index] = band.GetMaskBand().ReadAsArray()
  masked_image = np.ma.masked_where(mask == 0, image)
  yearly_masked_image = masked_image.mean(axis=2)

  return AmazonGeoTiff(dataset, image, mask, masked_image, yearly_masked_image)

def get_extent(dataset):
  geoTransform = dataset.GetGeoTransform()
  minx = geoTransform[0]
  maxy = geoTransform[3]
  maxx = minx + geoTransform[1] * dataset.RasterXSize
  miny = maxy + geoTransform[5] * dataset.RasterYSize
  return Bounds(minx, maxx, miny, maxy, geoTransform[1], geoTransform[5], dataset.RasterXSize, dataset.RasterYSize)

def plot_band(geotiff: AmazonGeoTiff, month_index, figsize=None):
  if figsize:
    plt.figure(figsize=figsize)
  im = plt.imshow(geotiff.masked_image[:,:,month_index], extent=get_extent(geotiff.gdal_dataset).to_matplotlib(), interpolation='none')
  plt.colorbar(im)

def animate(geotiff: AmazonGeoTiff, nSeconds, fps):
  fig = plt.figure( figsize=(8,8) )

  months = []
  labels = []
  for m in range(12):
    months.append(geotiff.masked_image[:,:,m])
    labels.append(f"Month: {m+1}")
  a = months[0]
  extent = get_extent(geotiff.gdal_dataset).to_matplotlib()
  ax = fig.add_subplot()
  im = fig.axes[0].imshow(a, interpolation='none', aspect='auto', extent = extent)
  txt = fig.text(0.3,0,"", fontsize=24)
  fig.colorbar(im)

  def animate_func(i):
    if i % fps == 0:
      print( '.', end ='' )

    im.set_array(months[i])
    txt.set_text(labels[i])
    return [im, txt]

  anim = animation.FuncAnimation(
                                fig,
                                animate_func,
                                frames = nSeconds * fps,
                                interval = 1000 / fps, # in ms
                                )
  plt.close()

  return anim

def save_numpy_to_geotiff(bounds: Bounds, prediction: np.ma.MaskedArray, path: str):
  """Copy metadata from a base geotiff and write raster data + mask from `data`"""
  driver = gdal.GetDriverByName("GTiff")
  metadata = driver.GetMetadata()
  if metadata.get(gdal.DCAP_CREATE) != "YES":
      raise RuntimeError("GTiff driver does not support required method Create().")
  if metadata.get(gdal.DCAP_CREATECOPY) != "YES":
      raise RuntimeError("GTiff driver does not support required method CreateCopy().")

  dataset = driver.Create(path, bounds.raster_size_x, bounds.raster_size_y, prediction.shape[2], eType=gdal.GDT_Float64)
  dataset.SetGeoTransform([bounds.minx, bounds.pixel_size_x, 0, bounds.maxy, 0, bounds.pixel_size_y])
  dataset.SetProjection('GEOGCS["WGS 84",DATUM["WGS_1984",SPHEROID["WGS 84",6378137,298.257223563,AUTHORITY["EPSG","7030"]],AUTHORITY["EPSG","6326"]],PRIMEM["Greenwich",0],UNIT["degree",0.0174532925199433],AUTHORITY["EPSG","4326"]]')

  #dataset = driver.CreateCopy(path, base.gdal_dataset, strict=0)
  if len(prediction.shape) != 3 or prediction.shape[0] != bounds.raster_size_x or prediction.shape[1] != bounds.raster_size_y:
    raise ValueError("Shape of prediction does not match base geotiff")
  #if prediction.shape[2] > base.gdal_dataset.RasterCount:
  #  raise ValueError(f"Expected fewer than {dataset.RasterCount} bands in prediction but found {prediction.shape[2]}")

  prediction_transformed = np.flip(np.transpose(prediction, axes=[1,0,2]), axis=0)
  for band_index in range(dataset.RasterCount):
    band = dataset.GetRasterBand(band_index+1)
    if band.CreateMaskBand(0) == gdal.CE_Failure:
      raise RuntimeError("Failed to create mask band")
    mask_band = band.GetMaskBand()
    band.WriteArray(np.choose(prediction_transformed[:, :, band_index].mask, (prediction_transformed[:, :, band_index].data,np.array(band.GetNoDataValue()),)))
    mask_band.WriteArray(np.logical_not(prediction_transformed[:, :, band_index].mask))

def coords_to_indices(bounds: Bounds, x: float, y: float):
  if x < bounds.minx or x > bounds.maxx or y < bounds.miny or y > bounds.maxy:
    #raise ValueError("Coordinates out of bounds")
    return None, None
    
  # X => lat, Y => lon
  x_idx = bounds.raster_size_y - int(math.ceil((y - bounds.miny) / abs(bounds.pixel_size_y)))
  y_idx = int((x - bounds.minx) / abs(bounds.pixel_size_x))

  return x_idx, y_idx
<<<<<<< HEAD
  
=======

>>>>>>> f96279da
def get_data_at_coords(dataset: AmazonGeoTiff, x: float, y: float, month: int) -> float:
  # x = longitude
  # y = latitude
  bounds = get_extent(dataset.gdal_dataset)
  x_idx, y_idx = coords_to_indices(bounds, x, y)
  if not x_idx and not y_idx:
    return None
  if month == -1:
    value = dataset.yearly_masked_image[x_idx, y_idx]
  else:
    value = dataset.masked_image[x_idx, y_idx, month]
  if np.ma.is_masked(value):
    raise ValueError("Coordinates are masked")
  else:
    return value

def is_valid_point(lat: float, lon: float, reference_isocape: AmazonGeoTiff):
  return True if get_data_at_coords(reference_isocape, lon, lat, 0) else False

brazil_map_geotiff_ = None
def brazil_map_geotiff() -> AmazonGeoTiff:
  global brazil_map_geotiff_
  if not brazil_map_geotiff_:
    brazil_map_geotiff_ = load_raster(get_raster_path("brasil_clim_raster.tiff"))
  return brazil_map_geotiff_

relative_humidity_geotiff_ = None
def relative_humidity_geotiff() -> AmazonGeoTiff:
  global relative_humidity_geotiff_
  if not relative_humidity_geotiff_:
    relative_humidity_geotiff_ = load_named_raster(get_raster_path("R.rh_Stack.tif"), "rh")
  return relative_humidity_geotiff_

temperature_geotiff_ = None
def temperature_geotiff() -> AmazonGeoTiff:
  global temperature_geotiff_
  if not temperature_geotiff_:
    temperature_geotiff_ = load_named_raster(get_raster_path("Temperatura_Stack.tif"), "temp")
  return temperature_geotiff_

vapor_pressure_deficit_geotiff_ = None
def vapor_pressure_deficit_geotiff() -> AmazonGeoTiff:
  global vapor_pressure_deficit_geotiff_
  if not vapor_pressure_deficit_geotiff_:
    vapor_pressure_deficit_geotiff_ = load_named_raster(get_raster_path("R.vpd_Stack.tif"), "vpd")
  return vapor_pressure_deficit_geotiff_

atmosphere_isoscape_geotiff_ = None
def atmosphere_isoscape_geotiff() -> AmazonGeoTiff:
  global atmosphere_isoscape_geotiff_
  if not atmosphere_isoscape_geotiff_:
    atmosphere_isoscape_geotiff_ = load_named_raster(get_raster_path("Iso_Oxi_Stack.tif"), "atmosphere_oxygen_ratio")
  return atmosphere_isoscape_geotiff_

cellulose_isoscape_geotiff_ = None
def cellulose_isoscape_geotiff() -> AmazonGeoTiff:
  global cellulose_isoscape_geotiff_
  if not cellulose_isoscape_geotiff_:
    cellulose_isoscape_geotiff_ = load_named_raster(get_raster_path("iso_O_cellulose.tif"), "cellulose_oxygen_ratio")
  return cellulose_isoscape_geotiff_


<|MERGE_RESOLUTION|>--- conflicted
+++ resolved
@@ -246,11 +246,7 @@
   y_idx = int((x - bounds.minx) / abs(bounds.pixel_size_x))
 
   return x_idx, y_idx
-<<<<<<< HEAD
-  
-=======
-
->>>>>>> f96279da
+
 def get_data_at_coords(dataset: AmazonGeoTiff, x: float, y: float, month: int) -> float:
   # x = longitude
   # y = latitude
