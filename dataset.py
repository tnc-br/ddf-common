# Module for helper functions for manipulating data and datasets.
from dataclasses import dataclass
from enum import Enum
<<<<<<< HEAD
=======
import ee
>>>>>>> f96279da
import pandas as pd
import raster
from numpy.random import MT19937, RandomState, SeedSequence
import numpy as np
from tqdm import tqdm
<<<<<<< HEAD
from geopy import distance
import math
import pytest
import random
=======
import datetime
>>>>>>> f96279da

@dataclass
class PartitionedDataset:
  '''
  Container of dataframes representing the train, test and validation sets of a sample.
  '''
  train: pd.DataFrame
  test: pd.DataFrame
  validation: pd.DataFrame


@dataclass
class DatasetGeographicPartitions:
  '''
  Describes the bounds of a geographic area within a dataset.
  '''
  min_longitude: float
  max_longitude: float
  min_latitude: float
  max_latitude: float


class PartitionStrategy(Enum):
  '''
  The strategies you can partition datasets to.
  '''
  FIXED = 1


@dataclass
class FixedPartitionStrategy:
  '''
  Defines the parameters for the FIXED partition strategy
  '''
  train_fixed_bounds: DatasetGeographicPartitions
  validation_fixed_bounds: DatasetGeographicPartitions
  test_fixed_bounds: DatasetGeographicPartitions


_FIXED_PARTITION_STRATEGY = FixedPartitionStrategy(
  # Train
  DatasetGeographicPartitions(
    min_longitude=-62.5,
    max_longitude=float('inf'),
    min_latitude=-5,
    max_latitude=float('inf'),
  ),
  # Validation
  DatasetGeographicPartitions(
    min_longitude=float('-inf'),
    max_longitude=-62.5,
    min_latitude=-5,
    max_latitude=float('inf')
  ),
  # Test
  DatasetGeographicPartitions(
    min_longitude=float('-inf'),
    max_longitude=float('inf'),
    min_latitude=float('-inf'),
    max_latitude=-5
  )
)

# Standard column names in reference samples.
_LONGITUDE_COLUMN_NAME = "long"
_LATITUDE_COLUMN_NAME = "lat" 

def _partition_data_fixed(sample_data: pd.DataFrame,
                          strategy: FixedPartitionStrategy) -> PartitionedDataset:
  '''
  Return data split between the fixed rectangle train_validation_test_bounds
  of latitude and longitude for each of the rows in sample_data. Ranges of partitions are [min, max).
  '''
  train_bounds = strategy.train_fixed_bounds
  validation_bounds = strategy.validation_fixed_bounds
  test_bounds = strategy.test_fixed_bounds

  train_data = sample_data[
      (sample_data[_LATITUDE_COLUMN_NAME] >= train_bounds.min_latitude) &
      (sample_data[_LONGITUDE_COLUMN_NAME] >= train_bounds.min_longitude) &
      (sample_data[_LATITUDE_COLUMN_NAME] < train_bounds.max_latitude) &
      (sample_data[_LONGITUDE_COLUMN_NAME] < train_bounds.max_longitude)]
  validation_data = sample_data[
      (sample_data[_LATITUDE_COLUMN_NAME] >= validation_bounds.min_latitude) &
      (sample_data[_LONGITUDE_COLUMN_NAME] >= validation_bounds.min_longitude) &
      (sample_data[_LATITUDE_COLUMN_NAME] < validation_bounds.max_latitude) &
      (sample_data[_LONGITUDE_COLUMN_NAME] < validation_bounds.max_longitude)]
  test_data = sample_data[
      (sample_data[_LATITUDE_COLUMN_NAME] >= test_bounds.min_latitude) &
      (sample_data[_LONGITUDE_COLUMN_NAME] >= test_bounds.min_longitude) &
      (sample_data[_LATITUDE_COLUMN_NAME] < test_bounds.max_latitude) &
      (sample_data[_LONGITUDE_COLUMN_NAME] < test_bounds.max_longitude)]

  return PartitionedDataset(train=train_data, test=test_data, validation=validation_data)

def partition(sample_data: pd.DataFrame,
              partition_strategy: PartitionStrategy) -> PartitionedDataset:
  '''
  Splits pd.DataFrame sample_data based on the partition_strategy provided.
  '''
  if partition_strategy == PartitionStrategy.FIXED:
    return _partition_data_fixed(sample_data, _FIXED_PARTITION_STRATEGY)
  else:
    raise ValueError(f"Unknown partition strategy: {partition_strategy}")

def print_split(dataset: PartitionedDataset) -> None:
  total_len = len(dataset.train)+len(dataset.validation)+len(dataset.test)
  print(f"Train: {100*len(dataset.train)/total_len:.2f}% ({len(dataset.train)})")
  print(f"Test: {100*len(dataset.test)/total_len:.2f}% ({len(dataset.test)})")
  print(f"Validation: {100*len(dataset.validation)/total_len:.2f}% ({len(dataset.validation)})")

def gen_tabular_dataset(monthly: bool, samples_per_site: int) -> pd.DataFrame:
  return gen_tabular_dataset_with_coords(monthly, samples_per_site,
                            [(-70,-5,),(-67.5,0,),(-66,-4.5,),(-63,-9.5,),
                             (-63,-9,),(-62,-6,),(-60,-2.5,),(-60,1,),
                              (-60,-12.5,),(-59,-2.5,),(-57.5,-4,),
                               (-55,-3.5,),(-54,-1,),(-52.5,-13,),(-51.5,-2.5,)],
                                         0.5)

def add_features_from_rasters(df: pd.DataFrame, rasters: list) -> pd.DataFrame:
  '''
  Given a pd.DataFrame df:
  1. enumerates each row looking for a 'lat' and 'lon' column
  2.   for each raster, looks up the lat and lon value
  3.     adds that value to the feature_df
  4. returns the concat of new feature_df with original df
  '''
  feature_dict = {}
  for raster in rasters:
    feature_dict[raster.name] = []
  
<<<<<<< HEAD
  for row in df.itertuples():
    lat = getattr(row, "lat")
    lon = getattr(row, "lon")
    for raster in rasters:
      feature_dict[raster.name].append(raster.value_at(lon, lat))

=======
  dupe_columns = []
  for row in df.itertuples():
    lat = getattr(row, _LATITUDE_COLUMN_NAME)
    lon = getattr(row, _LONGITUDE_COLUMN_NAME)
    for raster in rasters:
      feature_dict[raster.name].append(raster.value_at(lon, lat))

  # prefer the rasters as the source
  df = df.drop([r.name for r in rasters], axis=1, errors='ignore')
>>>>>>> f96279da
  return pd.concat([pd.DataFrame(feature_dict), df], axis=1)


def gen_tabular_dataset_with_coords(monthly: bool, samples_per_site: int, 
  sample_site_coordinates: list, sample_radius: float) -> pd.DataFrame:
  features = [raster.relative_humidity_geotiff(), 
    raster.temperature_geotiff(), 
    raster.vapor_pressure_deficit_geotiff(), 
    raster.atmosphere_isoscape_geotiff(), 
    raster.cellulose_isoscape_geotiff()]
  image_feature_names = ["rh", "temp", "vpd", "atmosphere_oxygen_ratio", "cellulose_oxygen_ratio"]
  feature_names = [_LATITUDE_COLUMN_NAME,_LONGITUDE_COLUMN_NAME, "month_of_year"] + image_feature_names
  rs = RandomState(MT19937(SeedSequence(42)))

  feature_values = {}
  for name in feature_names:
    feature_values[name] = []

  for coord in tqdm(sample_site_coordinates):
    month_start = 0 if monthly else -1
    month_end = 12 if monthly else 0
    for month in range(month_start, month_end):
      samples_collected = 0
      while samples_collected < samples_per_site:
        row = {}
        sample_x, sample_y = 2*(rs.rand(2) - 0.5) * sample_radius
        sample_x += coord[0]
        sample_y += coord[1]

        try:
          for feature, feature_name in zip(features, image_feature_names):
            row[feature_name] = raster.get_data_at_coords(
              feature, sample_x, sample_y, month)
          row["month_of_year"] = month
          row[_LONGITUDE_COLUMN_NAME] = sample_x
          row[_LATITUDE_COLUMN_NAME] = sample_y
          samples_collected += 1

        except ValueError as e:
          # masked and out-of-bounds coordinates
          # note that if sample_radius is zero, we know that looping again
          # will still result in a ValueError. In this case, we trigger the
          # loop to finish by incrementing the end condition (samples_collected)
          # In that case, we end up ignoring the point.
          # This can also happen with a small positive radius, but one whose
          # coords return all masked/out of bounds, but this is less likely.
          if sample_radius == 0:
            samples_collected += 1
          continue
        for key, value in row.items():
          feature_values[key].append(value)

  samples = pd.DataFrame(feature_values)

  if not monthly:
    samples.drop("month_of_year", axis=1, inplace=True)

  return samples

def load_sample_data(reference_csv_filename: str) -> pd.DataFrame:
  """This method loads reference sample data from a CSV, determines the unique
locations in that CSV and then calls the existing method
gen_tabular_dataset_with_coords to enrich those locations with features for
"rh", "temp", "vpd", and  "atmosphere_oxygen_ratio".
Finally, it joins the CSV provided d18O means values from the CSV with the
per-loc features"""

  df = pd.read_csv(raster.get_sample_db_path(reference_csv_filename),
   encoding="ISO-8859-1", sep=',')
  df = df[['Code', _LATITUDE_COLUMN_NAME, _LONGITUDE_COLUMN_NAME, 'd18O_cel']]
  df = df[df['d18O_cel'].notna()]

  grouped = df.groupby([_LATITUDE_COLUMN_NAME, _LONGITUDE_COLUMN_NAME])

  # means is the reference sample calculated mean of d18O at each lat/lon
  means = grouped.mean().reset_index()

  # locations is now the list of unique lat and longs
  locations = list(zip(means[_LONGITUDE_COLUMN_NAME], means[_LATITUDE_COLUMN_NAME]))

  sample_data = gen_tabular_dataset_with_coords(monthly=False,
   samples_per_site=1, sample_site_coordinates=locations, sample_radius = 0)
  # drop the simulated cellulose_oxygen_ratio.
  # TODO(https://github.com/tnc-br/ddf_common/issues/5), refactor the code to only do features.
  sample_data = sample_data.drop('cellulose_oxygen_ratio', axis = 1)

  # Here we merge the features "rh", "temp", "vpd", and  "atmosphere_oxygen_ratio"
  # with the means based on lat/long
  sample_data = pd.merge(sample_data, means, how="inner", 
    left_on=[_LATITUDE_COLUMN_NAME, _LONGITUDE_COLUMN_NAME],
    right_on=[_LATITUDE_COLUMN_NAME, _LONGITUDE_COLUMN_NAME])
  sample_data = sample_data.rename(
    columns={'d18O_cel': 'cellulose_oxygen_ratio' }).reset_index()
  sample_data.drop('index', inplace=True, axis=1)


  return sample_data

# If a reference_csv_filename is requested, we use that over any simulated data.
def aggregate_reference_data(reference_csv_filename: str) -> pd.DataFrame:
  if reference_csv_filename:
    return load_sample_data(reference_csv_filename)
  # This is the historical simulated input that has 17 samples x 15 sites
  return  gen_tabular_dataset(monthly=False, samples_per_site=17)

def partitioned_reference_data(reference_csv_filename: str) -> PartitionedDataset:
  partition_data = partition(aggregate_reference_data(reference_csv_filename),
                             PartitionStrategy.FIXED)
  print_split(partition_data)
  return partition_data

<<<<<<< HEAD
=======
def load_reference_samples(filters: list[ee.Filter] = []) -> pd.DataFrame:
  '''
  Given an optional list of filters, returns a DataFrame containing all current
  reference sample from Earth Engine. You must have the proper authorization
  to access this data, which is obtained by belonging to an organization added
  to TimberID.org
  '''
  import google
  from google.colab import auth
  auth.authenticate_user()

  credentials, project_id = google.auth.default()
  ee.Initialize(credentials, project='river-sky-386919')
  fc = ee.FeatureCollection('projects/river-sky-386919/assets/timberID/trusted_samples')
  for filter_fc in filters:
    fc = fc.filter(filter_fc)
  info = fc.getInfo()
  features = info['features']
  dictarr = []

  for f in features:
      attr = f['properties']
      attr[_LATITUDE_COLUMN_NAME] = f['geometry']['coordinates'][1]
      attr[_LONGITUDE_COLUMN_NAME] = f['geometry']['coordinates'][0]
      dictarr.append(attr)

  return pd.DataFrame(dictarr)
>>>>>>> f96279da

def preprocess_sample_data(df: pd.DataFrame,
                           feature_columns: list[str],
                           label_columns: list[str],
                           aggregate_columns: list[str],
                           keep_grouping: bool) -> pd.DataFrame:
  '''
  Given a pd.DataFRame df:
  1. Filters in relevant columns using feature_columns, label_columns
  2. Calculates the mean and variance of each column in label_columns grouping
     by a key made of aggregate_columns
  3. If keep_grouping = True, we export groupings by key aggregate_columns
     otherwise we return the original sample with their matching means/variances.
  '''
  df.dropna(subset=feature_columns + label_columns, inplace=True)
  df = df[feature_columns + label_columns]

  if aggregate_columns:
    grouped = df.groupby(aggregate_columns)

    for col in label_columns:
      means = grouped.mean().reset_index()
      means.rename(columns={col: f"{col}_mean"}, inplace=True)
      means = means[aggregate_columns + [f"{col}_mean"]]

      variances = grouped.var().reset_index()
      variances.rename(columns={col: f"{col}_variance"}, inplace=True)
      variances = variances[aggregate_columns + [f"{col}_variance"]]

      df = pd.merge(df, means, how="inner",
                    left_on=aggregate_columns, right_on=aggregate_columns)
      df = pd.merge(df, variances, how="inner",
                    left_on=aggregate_columns, right_on=aggregate_columns)
      df.drop(columns=[col], inplace=True)

    if keep_grouping:
      # The first entry is the same as all entries in the grouping for the
      # aggregate_columns. Any other column will have different values but
      # we only take the first one.
      df = df.groupby(aggregate_columns).first().reset_index()

<<<<<<< HEAD
  return df

#Utility function for randomly sampling a point around a sample site
def _is_valid_point(lat: float, lon: float, reference_isocape: raster.AmazonGeoTiff):
  return True if raster.get_data_at_coords(reference_isocape, lon, lat, 0) else False

# Pick a random point around (lat, lon) within max_distance_km. If edge_only is
# true, only pick points exactly max_distance_km away from (lat, lon).
def _random_nearby_point(lat: float, lon: float, max_distance_km: float, edge_only=False):
  # Pick a random angle pointing outward from the origin.
  # 0 == North, 90 == East, 180 == South, 270 == West
  angle = 360 * random.random()

  # sqrt() is required for an equal radial distribution, otherwise samples
  # cluster around origin.
  dist = max_distance_km if edge_only else max_distance_km * math.sqrt(random.random())

  # WGS-84 is the most accurate ellipsoidal model of Earth, but we should double
  # check to make sure this matches the model used by our sample collectors.
  point = distance.geodesic(
      ellipsoid='WGS-84', kilometers=dist).destination((lat, lon), bearing=angle)
  return point.latitude, point.longitude

# Given a list of real_points, returns true if (lat, lon) is within threshold
# of any of those points.
def _is_nearby_real_point(lat: float, lon: float, real_points, threshold_km: float):
  for point, _ in real_points:
    if distance.geodesic((lat, lon), point).km < threshold_km:
      return True
  return False

#This function creates a dataset based on real samples adding a Fraud column
def create_fraudulent_samples(real_samples_data: pd.DataFrame, mean_iso: raster.AmazonGeoTiff,element: str,max_trusted_radius: float,max_fraud_radius:float,min_fraud_radius:float) -> pd.DataFrame:
  '''
  This function creates a dataset based on real samples adding a Fraud column, where True represents a real lat/lon and False represents a fraudulent lat/lon
  Input:
  - real_samples_data: dataset containing real samples
  - element: element that will be used in the ttest: Oxygen (e.g: d18O_cel), Carbon or Nitrogen.
  - mean_iso: isoscape averages
  - max_trusted_radius, In km, the maximum distance from a real point where its value is still considered legitimate.
  - max_fraud_radius: In km, the maximum distance from a real point to randomly sample a fraudalent coordinate.
  - min_fraud_radius: In km, the minimum distance from a real point to randomly sample a fraudalent coordinate.
  Output: 
  - fake_data: pd.DataFrame with lat, long, isotope_value and fraudulent columns
  '''

  real_samples_data.dropna(subset=[element], how='all', inplace=True)
  real_samples = real_samples_data.groupby(['lat','long'])[element]
  real_samples_code = real_samples_data.groupby(['lat','long','Code'])[element]

  count = 0
  lab_samp = real_samples

  if max_fraud_radius <= min_fraud_radius:
    raise ValueError("max_fraud_radius {} <= min_fraud_radius {}".format(
        max_fraud_radius, min_fraud_radius))
    
  fake_sample = pd.DataFrame(columns=['Code',
          'lat',
          'long',
          element,
          'fraud'])

  # Max number of times to attempt to generate random coordinates.
  max_random_sample_attempts = 1000
  count = 0

  for coord, lab_samp in real_samples_code:
    if lab_samp.size <= 1 :
      continue
    count += 1
    lat, lon, attempts = 0, 0, 0
    while((not _is_valid_point(lat, lon, mean_iso) or
          _is_nearby_real_point(lat, lon, real_samples, min_fraud_radius)) and
          attempts < max_random_sample_attempts):
      lat, lon = _random_nearby_point(coord[0], coord[1], max_fraud_radius)
      if lab_samp.size < 5:
        pass
      else:
      #generating 5 samples per code
        for i in range(5):
          new_row = {'Code': f"fake_mad{count}", 'lat': lat, 'long': lon,element: lab_samp.iloc[i],'fraud': True }
          fake_sample.loc[len(fake_sample)] = new_row
      attempts += 1

  return fake_sample
=======
  return df
>>>>>>> f96279da
<|MERGE_RESOLUTION|>--- conflicted
+++ resolved
@@ -1,23 +1,17 @@
 # Module for helper functions for manipulating data and datasets.
 from dataclasses import dataclass
 from enum import Enum
-<<<<<<< HEAD
-=======
 import ee
->>>>>>> f96279da
 import pandas as pd
 import raster
 from numpy.random import MT19937, RandomState, SeedSequence
 import numpy as np
 from tqdm import tqdm
-<<<<<<< HEAD
 from geopy import distance
 import math
 import pytest
 import random
-=======
 import datetime
->>>>>>> f96279da
 
 @dataclass
 class PartitionedDataset:
@@ -149,14 +143,6 @@
   for raster in rasters:
     feature_dict[raster.name] = []
   
-<<<<<<< HEAD
-  for row in df.itertuples():
-    lat = getattr(row, "lat")
-    lon = getattr(row, "lon")
-    for raster in rasters:
-      feature_dict[raster.name].append(raster.value_at(lon, lat))
-
-=======
   dupe_columns = []
   for row in df.itertuples():
     lat = getattr(row, _LATITUDE_COLUMN_NAME)
@@ -166,7 +152,6 @@
 
   # prefer the rasters as the source
   df = df.drop([r.name for r in rasters], axis=1, errors='ignore')
->>>>>>> f96279da
   return pd.concat([pd.DataFrame(feature_dict), df], axis=1)
 
 
@@ -278,8 +263,6 @@
   print_split(partition_data)
   return partition_data
 
-<<<<<<< HEAD
-=======
 def load_reference_samples(filters: list[ee.Filter] = []) -> pd.DataFrame:
   '''
   Given an optional list of filters, returns a DataFrame containing all current
@@ -307,7 +290,6 @@
       dictarr.append(attr)
 
   return pd.DataFrame(dictarr)
->>>>>>> f96279da
 
 def preprocess_sample_data(df: pd.DataFrame,
                            feature_columns: list[str],
@@ -349,7 +331,6 @@
       # we only take the first one.
       df = df.groupby(aggregate_columns).first().reset_index()
 
-<<<<<<< HEAD
   return df
 
 #Utility function for randomly sampling a point around a sample site
@@ -436,6 +417,3 @@
       attempts += 1
 
   return fake_sample
-=======
-  return df
->>>>>>> f96279da
