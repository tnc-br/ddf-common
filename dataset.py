--- conflicted
+++ resolved
@@ -10,147 +10,12 @@
 
 @dataclass
 class PartitionedDataset:
-<<<<<<< HEAD
-    '''
-    Container of dataframes representing the train, test and validation sets of a sample.
-    '''
-    train: pd.DataFrame
-    test: pd.DataFrame
-    validation: pd.DataFrame
-
-
-@dataclass
-class DatasetGeographicPartitions:
-    '''
-    Describes the bounds of a geographic area within a dataset.
-    '''
-    min_longitude: float
-    max_longitude: float
-    min_lattitude: float
-    max_lattitude: float
-
-# Defines the ways we can partition a dataset.
-
-
-class PartitionStrategy(Enum):
-    '''
-    The strategies you can partition datasets to.
-    '''
-    FIXED = 1
-    RANDOM = 2
-
-
-@dataclass
-class FixedPartitionStrategy:
-    '''
-    Defines the parameters for the FIXED partition strategy
-    '''
-    train_fixed_bounds: DatasetGeographicPartitions
-    validation_fixed_bounds: DatasetGeographicPartitions
-    test_fixed_bounds: DatasetGeographicPartitions
-
-
-_FIXED_PARTITION_STRATEGY = FixedPartitionStrategy(
-    # Train
-    DatasetGeographicPartitions(
-        min_longitude=-62.5,
-        max_longitude=float('inf'),
-        min_lattitude=-5,
-        max_lattitude=float('inf'),
-    ),
-    # Validation
-    DatasetGeographicPartitions(
-        min_longitude=float('-inf'),
-        max_longitude=-62.5,
-        min_lattitude=-5,
-        max_lattitude=float('inf')
-    ),
-    # Test
-    DatasetGeographicPartitions(
-        min_longitude=float('-inf'),
-        max_longitude=float('inf'),
-        min_lattitude=float('-inf'),
-        max_lattitude=-5
-    )
-)
-
-
-@dataclass
-class RandomPartitionStrategy:
-    '''
-    Defines the parameters for the RANDOM partition strategy
-    '''
-    train_fraction: float
-    validation_fraction: float
-    test_fraction: float
-    random_seed: int
-
-
-_RANDOM_PARTITION_STRATEGY = RandomPartitionStrategy(
-    0.8, 0.1, 0.1, None
-)
-
-
-def _partition_data_fixed(sample_data: pd.DataFrame,
-                          strategy: FixedPartitionStrategy) -> PartitionedDataset:
-    '''
-    Return data split between the fixed rectangle train_validation_test_bounds
-    of lattitude and longitude for each of the rows in sample_data. Ranges of partitions are [min, max).
-    '''
-    train_bounds = strategy.train_fixed_bounds
-    validation_bounds = strategy.validation_fixed_bounds
-    test_bounds = strategy.test_fixed_bounds
-
-    train_data = sample_data[
-        (sample_data['lat'] >= train_bounds.min_lattitude) & (sample_data['long'] >= train_bounds.min_longitude) &
-        (sample_data['lat'] < train_bounds.max_lattitude) & (sample_data['long'] < train_bounds.max_longitude)]
-    validation_data = sample_data[
-        (sample_data['lat'] >= validation_bounds.min_lattitude) & (sample_data['long'] >= validation_bounds.min_longitude) &
-        (sample_data['lat'] < validation_bounds.max_lattitude) & (sample_data['long'] < validation_bounds.max_longitude)]
-    test_data = sample_data[
-        (sample_data['lat'] >= test_bounds.min_lattitude) & (sample_data['long'] >= test_bounds.min_longitude) &
-        (sample_data['lat'] < test_bounds.max_lattitude) & (sample_data['long'] < test_bounds.max_longitude)]
-
-    return PartitionedDataset(train=train_data, test=test_data, validation=validation_data)
-
-
-def _partition_data_random(sample_data: pd.DataFrame,
-                           strategy: RandomPartitionStrategy):
-    '''
-    Return sample_data split randomly into train/validation/test buckets based on
-    the provided strategy.
-    '''
-    sample_data.sample(frac=1, random_state=strategy.random_seed)
-    n_train = int(sample_data.shape[0] * strategy.train_fraction)
-    n_validation = int(sample_data.shape[0] * strategy.validation_fraction)
-
-    train_data = sample_data.iloc[:n_train]
-    validation_data = sample_data.iloc[n_train:n_train+n_validation]
-    test_data = sample_data.iloc[n_train+n_validation:]
-
-    return PartitionedDataset(train=train_data, test=test_data, validation=validation_data)
-
-
-def partition(sample_data: pd.DataFrame,
-              partition_strategy: PartitionStrategy) -> PartitionedDataset:
-    '''
-    Splits pd.DataFrame sample_data based on the partition_strategy provided.
-    '''
-    if partition_strategy == PartitionStrategy.FIXED:
-        return _partition_data_fixed(sample_data, _FIXED_PARTITION_STRATEGY)
-    elif partition_strategy == PartitionStrategy.RANDOM:
-        return _partition_data_random(sample_data, _RANDOM_PARTITION_STRATEGY)
-    else:
-        raise ValueError(f"Unknown partition strategy: {partition_strategy}")
-
-=======
   '''
   Container of dataframes representing the train, test and validation sets of a sample.
   '''
   train: pd.DataFrame
   test: pd.DataFrame
   validation: pd.DataFrame
-
 
 @dataclass
 class DatasetGeographicPartitions:
@@ -204,9 +69,24 @@
   )
 )
 
+@dataclass
+class RandomPartitionStrategy:
+    '''
+    Defines the parameters for the RANDOM partition strategy
+    '''
+    train_fraction: float
+    validation_fraction: float
+    test_fraction: float
+    random_seed: int
+
+
+_RANDOM_PARTITION_STRATEGY = RandomPartitionStrategy(
+    0.8, 0.1, 0.1, None
+)
+
 # Standard column names in reference samples.
 _LONGITUDE_COLUMN_NAME = "long"
-_LATITUDE_COLUMN_NAME = "lat" 
+_LATITUDE_COLUMN_NAME = "lat"
 
 def _partition_data_fixed(sample_data: pd.DataFrame,
                           strategy: FixedPartitionStrategy) -> PartitionedDataset:
@@ -236,16 +116,34 @@
 
   return PartitionedDataset(train=train_data, test=test_data, validation=validation_data)
 
+def _partition_data_random(sample_data: pd.DataFrame,
+                           strategy: RandomPartitionStrategy):
+    '''
+    Return sample_data split randomly into train/validation/test buckets based on
+    the provided strategy.
+    '''
+    sample_data.sample(frac=1, random_state=strategy.random_seed)
+    n_train = int(sample_data.shape[0] * strategy.train_fraction)
+    n_validation = int(sample_data.shape[0] * strategy.validation_fraction)
+
+    train_data = sample_data.iloc[:n_train]
+    validation_data = sample_data.iloc[n_train:n_train+n_validation]
+    test_data = sample_data.iloc[n_train+n_validation:]
+
+    return PartitionedDataset(train=train_data, test=test_data, validation=validation_data)
+
+
 def partition(sample_data: pd.DataFrame,
               partition_strategy: PartitionStrategy) -> PartitionedDataset:
-  '''
-  Splits pd.DataFrame sample_data based on the partition_strategy provided.
-  '''
-  if partition_strategy == PartitionStrategy.FIXED:
-    return _partition_data_fixed(sample_data, _FIXED_PARTITION_STRATEGY)
-  else:
-    raise ValueError(f"Unknown partition strategy: {partition_strategy}")
->>>>>>> a70419bc
+    '''
+    Splits pd.DataFrame sample_data based on the partition_strategy provided.
+    '''
+    if partition_strategy == PartitionStrategy.FIXED:
+        return _partition_data_fixed(sample_data, _FIXED_PARTITION_STRATEGY)
+    elif partition_strategy == PartitionStrategy.RANDOM:
+        return _partition_data_random(sample_data, _RANDOM_PARTITION_STRATEGY)
+    else:
+        raise ValueError(f"Unknown partition strategy: {partition_strategy}")
 
 def print_split(dataset: PartitionedDataset) -> None:
     total_len = len(dataset.train)+len(dataset.validation)+len(dataset.test)
@@ -257,7 +155,6 @@
 
 
 def gen_tabular_dataset(monthly: bool, samples_per_site: int) -> pd.DataFrame:
-<<<<<<< HEAD
     return gen_tabular_dataset_with_coords(monthly, samples_per_site,
                                            [(-70, -5,), (-67.5, 0,), (-66, -4.5,), (-63, -9.5,),
                                             (-63, -9,), (-62, -6,
@@ -266,13 +163,6 @@
                                                                2.5,), (-57.5, -4,),
                                                (-55, -3.5,), (-54, -1,), (-52.5, -13,), (-51.5, -2.5,)],
                                            0.5)
-=======
-  return gen_tabular_dataset_with_coords(monthly, samples_per_site,
-                            [(-70,-5,),(-67.5,0,),(-66,-4.5,),(-63,-9.5,),
-                             (-63,-9,),(-62,-6,),(-60,-2.5,),(-60,1,),
-                              (-60,-12.5,),(-59,-2.5,),(-57.5,-4,),
-                               (-55,-3.5,),(-54,-1,),(-52.5,-13,),(-51.5,-2.5,)],
-                                         0.5)
 
 def add_features_from_rasters(df: pd.DataFrame, rasters: list) -> pd.DataFrame:
   '''
@@ -306,66 +196,6 @@
   feature_names = [_LATITUDE_COLUMN_NAME,_LONGITUDE_COLUMN_NAME, "month_of_year"] + image_feature_names
   rs = RandomState(MT19937(SeedSequence(42)))
 
-  feature_values = {}
-  for name in feature_names:
-    feature_values[name] = []
-
-  for coord in tqdm(sample_site_coordinates):
-    month_start = 0 if monthly else -1
-    month_end = 12 if monthly else 0
-    for month in range(month_start, month_end):
-      samples_collected = 0
-      while samples_collected < samples_per_site:
-        row = {}
-        sample_x, sample_y = 2*(rs.rand(2) - 0.5) * sample_radius
-        sample_x += coord[0]
-        sample_y += coord[1]
-
-        try:
-          for feature, feature_name in zip(features, image_feature_names):
-            row[feature_name] = raster.get_data_at_coords(
-              feature, sample_x, sample_y, month)
-          row["month_of_year"] = month
-          row[_LONGITUDE_COLUMN_NAME] = sample_x
-          row[_LATITUDE_COLUMN_NAME] = sample_y
-          samples_collected += 1
-
-        except ValueError as e:
-          # masked and out-of-bounds coordinates
-          # note that if sample_radius is zero, we know that looping again
-          # will still result in a ValueError. In this case, we trigger the
-          # loop to finish by incrementing the end condition (samples_collected)
-          # In that case, we end up ignoring the point.
-          # This can also happen with a small positive radius, but one whose
-          # coords return all masked/out of bounds, but this is less likely.
-          if sample_radius == 0:
-            samples_collected += 1
-          continue
-        for key, value in row.items():
-          feature_values[key].append(value)
-
-  samples = pd.DataFrame(feature_values)
-
-  if not monthly:
-    samples.drop("month_of_year", axis=1, inplace=True)
-
-  return samples
->>>>>>> a70419bc
-
-
-<<<<<<< HEAD
-def gen_tabular_dataset_with_coords(monthly: bool, samples_per_site: int,
-                                    sample_site_coordinates: list, sample_radius: float) -> pd.DataFrame:
-    features = [raster.relative_humidity_geotiff(),
-                raster.temperature_geotiff(),
-                raster.vapor_pressure_deficit_geotiff(),
-                raster.atmosphere_isoscape_geotiff(),
-                raster.cellulose_isoscape_geotiff()]
-    image_feature_names = ["rh", "temp", "vpd",
-                           "atmosphere_oxygen_ratio", "cellulose_oxygen_ratio"]
-    feature_names = ["lat", "lon", "month_of_year"] + image_feature_names
-    rs = RandomState(MT19937(SeedSequence(42)))
-
     feature_values = {}
     for name in feature_names:
         feature_values[name] = []
@@ -380,25 +210,16 @@
                 sample_x, sample_y = 2*(rs.rand(2) - 0.5) * sample_radius
                 sample_x += coord[0]
                 sample_y += coord[1]
-=======
-  df = pd.read_csv(raster.get_sample_db_path(reference_csv_filename),
-   encoding="ISO-8859-1", sep=',')
-  df = df[['Code', _LATITUDE_COLUMN_NAME, _LONGITUDE_COLUMN_NAME, 'd18O_cel']]
-  df = df[df['d18O_cel'].notna()]
-
-  grouped = df.groupby([_LATITUDE_COLUMN_NAME, _LONGITUDE_COLUMN_NAME])
->>>>>>> a70419bc
-
-                try:
-                    for feature, feature_name in zip(features, image_feature_names):
-                        row[feature_name] = raster.get_data_at_coords(
-                            feature, sample_x, sample_y, month)
-                    row["month_of_year"] = month
-                    row["lon"] = sample_x
-                    row["lat"] = sample_y
-                    samples_collected += 1
-
-<<<<<<< HEAD
+
+        try:
+          for feature, feature_name in zip(features, image_feature_names):
+            row[feature_name] = raster.get_data_at_coords(
+              feature, sample_x, sample_y, month)
+          row["month_of_year"] = month
+          row[_LONGITUDE_COLUMN_NAME] = sample_x
+          row[_LATITUDE_COLUMN_NAME] = sample_y
+          samples_collected += 1
+
                 except ValueError as e:
                     # masked and out-of-bounds coordinates
                     # note that if sample_radius is zero, we know that looping again
@@ -412,17 +233,42 @@
                     continue
                 for key, value in row.items():
                     feature_values[key].append(value)
-=======
+
+    samples = pd.DataFrame(feature_values)
+
+    if not monthly:
+        samples.drop("month_of_year", axis=1, inplace=True)
+
+    return samples
+
+
+def load_sample_data(reference_csv_filename: str) -> pd.DataFrame:
+    """This method loads reference sample data from a CSV, determines the unique
+  locations in that CSV and then calls the existing method
+  gen_tabular_dataset_with_coords to enrich those locations with features for
+  "rh", "temp", "vpd", and  "atmosphere_oxygen_ratio".
+  Finally, it joins the CSV provided d18O means values from the CSV with the
+  per-loc features"""
+
+  df = pd.read_csv(raster.get_sample_db_path(reference_csv_filename),
+   encoding="ISO-8859-1", sep=',')
+  df = df[['Code', _LATITUDE_COLUMN_NAME, _LONGITUDE_COLUMN_NAME, 'd18O_cel']]
+  df = df[df['d18O_cel'].notna()]
+
+  grouped = df.groupby([_LATITUDE_COLUMN_NAME, _LONGITUDE_COLUMN_NAME])
+
+    # means is the reference sample calculated mean of d18O at each lat/lon
+    means = grouped.mean().reset_index()
+
   # locations is now the list of unique lat and longs
   locations = list(zip(means[_LONGITUDE_COLUMN_NAME], means[_LATITUDE_COLUMN_NAME]))
->>>>>>> a70419bc
-
-    samples = pd.DataFrame(feature_values)
-
-<<<<<<< HEAD
-    if not monthly:
-        samples.drop("month_of_year", axis=1, inplace=True)
-=======
+
+    sample_data = gen_tabular_dataset_with_coords(monthly=False,
+                                                  samples_per_site=1, sample_site_coordinates=locations, sample_radius=0)
+    # drop the simulated cellulose_oxygen_ratio.
+    # TODO(https://github.com/tnc-br/ddf_common/issues/5), refactor the code to only do features.
+    sample_data = sample_data.drop('cellulose_oxygen_ratio', axis=1)
+
   # Here we merge the features "rh", "temp", "vpd", and  "atmosphere_oxygen_ratio"
   # with the means based on lat/long
   sample_data = pd.merge(sample_data, means, how="inner", 
@@ -431,45 +277,7 @@
   sample_data = sample_data.rename(
     columns={'d18O_cel': 'cellulose_oxygen_ratio' }).reset_index()
   sample_data.drop('index', inplace=True, axis=1)
->>>>>>> a70419bc
-
-    return samples
-
-
-def load_sample_data(reference_csv_filename: str) -> pd.DataFrame:
-    """This method loads reference sample data from a CSV, determines the unique
-  locations in that CSV and then calls the existing method
-  gen_tabular_dataset_with_coords to enrich those locations with features for
-  "rh", "temp", "vpd", and  "atmosphere_oxygen_ratio".
-  Finally, it joins the CSV provided d18O means values from the CSV with the
-  per-loc features"""
-
-    df = pd.read_csv(raster.get_sample_db_path(reference_csv_filename),
-                     encoding="ISO-8859-1", sep=',')
-    df = df[['Code', 'lat', 'long', 'd18O_cel']]
-    df = df[df['d18O_cel'].notna()]
-
-    grouped = df.groupby(['lat', 'long'])
-
-    # means is the reference sample calculated mean of d18O at each lat/lon
-    means = grouped.mean().reset_index()
-
-    # locations is now the list of unique lat and longs
-    locations = list(zip(means["long"], means["lat"]))
-
-    sample_data = gen_tabular_dataset_with_coords(monthly=False,
-                                                  samples_per_site=1, sample_site_coordinates=locations, sample_radius=0)
-    # drop the simulated cellulose_oxygen_ratio.
-    # TODO(https://github.com/tnc-br/ddf_common/issues/5), refactor the code to only do features.
-    sample_data = sample_data.drop('cellulose_oxygen_ratio', axis=1)
-
-    # Here we merge the features "rh", "temp", "vpd", and  "atmosphere_oxygen_ratio"
-    # with the means based on lat/long
-    sample_data = pd.merge(sample_data, means, how="inner",
-                           left_on=['lat', 'lon'], right_on=['lat', 'long'])
-    sample_data = sample_data.drop('long', axis=1).rename(
-        columns={'d18O_cel': 'cellulose_oxygen_ratio'}).reset_index()
-    sample_data.drop('index', inplace=True, axis=1)
+
 
     return sample_data
 
@@ -484,12 +292,6 @@
 
 
 def partitioned_reference_data(reference_csv_filename: str) -> PartitionedDataset:
-<<<<<<< HEAD
-    partition_data = partition(
-        aggregate_reference_data(reference_csv_filename))
-    print_split(partition_data)
-    return partition_data
-=======
   partition_data = partition(aggregate_reference_data(reference_csv_filename),
                              PartitionStrategy.FIXED)
   print_split(partition_data)
@@ -536,5 +338,4 @@
       # we only take the first one.
       df = df.groupby(aggregate_columns).first().reset_index()
 
-  return df
->>>>>>> a70419bc
+  return df