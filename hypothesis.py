from dataclasses import dataclass
from sklearn.metrics import precision_recall_curve
import raster
import scipy.stats
import math
import pandas as pd
import numpy as np
import dataset

_TREE_CODE_COLUMN_NAME = 'Code'
_LONGITUDE_COLUMN_NAME = 'long'
_LATITUDE_COLUMN_NAME = 'lat'
_FRAUD_LABEL_COLUMN_NAME = 'fraud'
_FRAUD_P_VALUE_COLUMN_NAME = 'fraud_p_value'

@dataclass
class HypothesisTest:
    '''
    Represents a hypothesis test of a sample to an isoscape
    '''
    longitude: float
    latitude: float
    p_value: float
    p_value_threshold: float

@dataclass
class FraudMetrics:
    '''
    Collection of metrics for fraud detection
    '''
    isotope_column_names: list[str]
    accuracy: float
    precision: float
    recall: float

def sample_ttest(longitude: float,
                 latitude: float,
                 isotope_means: list[float],
                 isotope_variances: list[float],
                 isotope_counts: list[int],
                 means_isoscapes: list[raster.AmazonGeoTiff],
                 variances_isoscapes: list[raster.AmazonGeoTiff],
                 isoscape_sample_size_per_location: int,
                 p_value_target: float) -> HypothesisTest:
    '''
    Returns Hypothesis test with longitude, latitude, combined_p_value and p_value_target.
    Calculates p values from predicted isotope values from the mean and variance isoscapes
    and combines them by multiplication as combined_p_value.
    If an element has only one sample (from isotope_counts), it will be skipped.
    
    longitude: Of the sample
    latitude: Of the sample
    isotope_values: Of the sample
    isotope_counts: Of the sample
    means_isoscape: List of isoscapes where each maps geographic coordinates to a mean isotope value.
    variances_isoscape: List of isoscapes where each maps geographic coordinates to the variance of
                        isotope values at that location.
    isoscape_sample_size_per_location: Number of samples per geographic location used to calculate
                              mean and variance in isoscapes.
    p_value_target: desired p_value for the t-test (e.sample_data: 0.05)
    '''
    p_values = []
    for i, isotope_mean in enumerate(isotope_means):
      isotope_variance = isotope_variances[i]
      data_sample_size = isotope_counts[i]
<<<<<<< HEAD

      if data_sample_size == 1:
        continue
      
=======
>>>>>>> 7a68b7a7
      means_isoscape = means_isoscapes[i]
      variances_isoscape = variances_isoscapes[i]

      # Values from prediction.
      predicted_isotope_mean = raster.get_data_at_coords(
          means_isoscape, longitude, latitude, 0)
      predicted_isotope_variance = raster.get_data_at_coords(
          variances_isoscape, longitude, latitude, 0)
      
      if (predicted_isotope_mean is None or
        predicted_isotope_variance is None):
        continue

      # t-student Test
      _, p_value = scipy.stats.ttest_ind_from_stats(
          mean1=predicted_isotope_mean,
          std1=math.sqrt(predicted_isotope_variance),
          nobs1=isoscape_sample_size_per_location,
          mean2=isotope_mean,
          std2=math.sqrt(isotope_variance),
          nobs2=data_sample_size,
          equal_var=False, alternative="two-sided"
      )

      p_values.append(p_value)  
    
    if len(p_values) == 0:
      return HypothesisTest(longitude, latitude, None, p_value_target)
  
    combined_p_value = np.array(p_values).prod()  

    return HypothesisTest(longitude, latitude, combined_p_value, p_value_target)

def get_predictions_grouped(sample_data: pd.DataFrame,
                    isotope_means_column_names: list[str],
                    isotope_variances_column_names: list[str],
                    isotope_counts_column_names: list[str],
                    means_isoscapes: list[raster.AmazonGeoTiff],
                    variances_isoscapes: list[raster.AmazonGeoTiff],
                    sample_size_per_location: int):
  '''
  Calculates the p values of a hypothesis test for the elements specified by
  isotope_column_names using values from means_isoscapes and variances_isoscapes.
  This method assumes that sample_data is grouped by aggregate_columns.

  sample_data: pd.DataFrame with lat, long, isotope_value counts, means and variances
               and fraudulent columns
  isotope_means_column_names: Names of the columns in sample_data that have isotope mean
                              values. They must correspond in order to the element order of
                              means_isoscapes and variances_isoscapes.
  isotope_variances_column_names: Names of the columns in sample_data that have isotope variance
                              values. They must correspond in order to the element order of
                              means_isoscapes and variances_isoscapes.
  isotope_counts_column_names: Names of the columns in sample_data that have isotope count
                              values. They must correspond in order to the element order of
                              means_isoscapes and variances_isoscapes.
  means_isoscapes: Isoscapes where each maps geographic coordinates to a mean isotope value.
  variances_isoscapes: Isoscapes where each maps geographic coordinates to the variance of
                      isotope values at that location.
  sample_size_per_location: Number of samples per geographic location used to calculate
                            mean and variance in means_isoscapes and variances_isoscapes.
  '''
  predictions = sample_data
  predictions[_FRAUD_P_VALUE_COLUMN_NAME] = predictions.apply(lambda row: sample_ttest(
      longitude=row[_LONGITUDE_COLUMN_NAME],
      latitude=row[_LATITUDE_COLUMN_NAME],
      isotope_means=row[isotope_means_column_names],
      isotope_variances=row[isotope_variances_column_names],
      isotope_counts=row[isotope_counts_column_names],
      means_isoscapes=means_isoscapes,
      variances_isoscapes=variances_isoscapes,
      isoscape_sample_size_per_location=sample_size_per_location,
      p_value_target=None
    ).p_value, axis=1)

  return predictions

def get_predictions(sample_data: pd.DataFrame,
                    isotope_column_names: list[str],
                    means_isoscapes: list[raster.AmazonGeoTiff],
                    variances_isoscapes: list[raster.AmazonGeoTiff],
                    sample_size_per_location: int):
  '''
  Calculates the p values of a hypothesis test for the elements specified by
  isotope_column_names using values from means_isoscapes and variances_isoscapes.
  This method assumes that the data is not grouped by aggregate_columns.

  sample_data: pd.DataFrame with lat, long, isotope_value and fraudulent columns
  isotope_column_names: Name of the columns in sample_data that has raw isotope values.
                        They should follow the size and order of elements of means_isoscapes
                        and variances_isoscapes.
  means_isoscapes: Isoscapes where each maps geographic coordinates to a mean isotope value.
  variances_isoscapes: Isoscapes where each maps geographic coordinates to the variance of
                      isotope valuesat that location.
  sample_size_per_location: Number of samples per geographic location used to calculate
                            mean and variance in isoscapes.
  '''
  assert(
    len(isotope_column_names) == len(means_isoscapes) and
    len(isotope_column_names) == len(variances_isoscapes))
  aggregate_columns = [
      _TREE_CODE_COLUMN_NAME,
      _LONGITUDE_COLUMN_NAME,
      _LATITUDE_COLUMN_NAME,
      _FRAUD_LABEL_COLUMN_NAME]

  feature_columns = list(sample_data.columns.values)
  for col in isotope_column_names:
    feature_columns.remove(col)

  sample_data = dataset.preprocess_sample_data(
    df=sample_data,
    feature_columns=feature_columns,
    label_columns=isotope_column_names,
    aggregate_columns=aggregate_columns,
    keep_grouping=True
  )

  return get_predictions_grouped(
    sample_data=sample_data,
    isotope_means_column_names=[f"{col}_mean" for col in isotope_column_names],
    isotope_variances_column_names=[f"{col}_variance" for col in isotope_column_names],
    isotope_counts_column_names=[f"{col}_{dataset.SAMPLE_COUNT_COLUMN_NAME_SUFFIX}" for col in isotope_column_names],
    means_isoscapes=means_isoscapes,
    variances_isoscapes=variances_isoscapes,
    sample_size_per_location=sample_size_per_location)

def fraud_metrics(sample_data: pd.DataFrame,
                  isotope_column_names: list[str],
                  means_isoscapes: list[raster.AmazonGeoTiff],
                  variances_isoscapes: list[raster.AmazonGeoTiff],
                  sample_size_per_location: int,
                  p_value_target: float,
                  group_data: bool = True):
    '''
    Calculates the accuracy, precision, recall based on true positives and negatives,
    and the false positive and negatives. (go/ddf-glossary)

    sample_data: pd.DataFrame with lat, long, isotope_value and fraudulent columns
    isotope_column_names: Names of the columns that correspond to separate elements to consider
                          which need to follow the length and order of means_isoscapes
                          and variances_isoscapes.
    means_isoscapes: Isoscapes where each maps geographic coordinates to a mean isotope value.
    variances_isoscapes: Isoscapes where each maps geographic coordinates to the variance of
                        isotope valuesat that location.
    sample_size_per_location: Number of samples per geographic location used to calculate
                              mean and variance in isoscapes.
    p_value_target: desired p_value for the t-test (e.sample_data: 0.05)
    group_data: Whether or not the data needs to be grouped.
    '''
    if group_data:
      predictions = get_predictions(sample_data,
                    isotope_column_names,
                    means_isoscapes,
                    variances_isoscapes,
                    sample_size_per_location)
    else:
      predictions = get_predictions_grouped(sample_data,
                    isotope_column_names,
                    means_isoscapes,
                    variances_isoscapes,
                    sample_size_per_location)
    
    # A low p-value in our t-test indicates that two distributions (the ground truth and sample being tested)
    # are dissimilar, which should cause a positive (fraud) result."
    # https://screenshot.googleplex.com/8gphW7cydwLeBEB
    true_positives = (
      predictions[(predictions[_FRAUD_LABEL_COLUMN_NAME] == True) &
                  (predictions[_FRAUD_P_VALUE_COLUMN_NAME] < p_value_target)].shape[0])
    true_negatives = (
      predictions[(predictions[_FRAUD_LABEL_COLUMN_NAME] == False) &
                  (predictions[_FRAUD_P_VALUE_COLUMN_NAME] >= p_value_target)].shape[0])
    false_positives = (
      predictions[(predictions[_FRAUD_LABEL_COLUMN_NAME] == False) &
                  (predictions[_FRAUD_P_VALUE_COLUMN_NAME] < p_value_target)].shape[0])
    false_negatives = (
      predictions[(predictions[_FRAUD_LABEL_COLUMN_NAME] == True) &
                  (predictions[_FRAUD_P_VALUE_COLUMN_NAME] >= p_value_target)].shape[0])
    
    rows = predictions.shape[0]
    if rows == 0:
      return FraudMetrics(isotope_column_names=isotope_column_names,
                          accuracy=0, precision=0, recall=0)
      
    accuracy = (true_negatives + true_positives)/rows

    precision = 0
    if (true_positives + false_positives) > 0:
      precision = true_positives / (true_positives + false_positives)

    recall = 0
    if (false_negatives + true_positives) > 0:
      recall = true_positives / (false_negatives + true_positives)

    return FraudMetrics(isotope_column_names=isotope_column_names,
                        accuracy=accuracy,
                        precision=precision,
                        recall=recall)<|MERGE_RESOLUTION|>--- conflicted
+++ resolved
@@ -62,14 +62,6 @@
     p_values = []
     for i, isotope_mean in enumerate(isotope_means):
       isotope_variance = isotope_variances[i]
-      data_sample_size = isotope_counts[i]
-<<<<<<< HEAD
-
-      if data_sample_size == 1:
-        continue
-      
-=======
->>>>>>> 7a68b7a7
       means_isoscape = means_isoscapes[i]
       variances_isoscape = variances_isoscapes[i]
 
